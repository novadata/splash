--- conflicted
+++ resolved
@@ -1,9 +1,5 @@
-<<<<<<< HEAD
 import os, sys, optparse, resource, traceback, signal, time
-=======
-import os, sys, optparse, resource, traceback, signal
 from psutil import phymem_usage
->>>>>>> 6f1435ff
 from splash import defaults
 
 # A global reference must be kept to QApplication, otherwise the process will
