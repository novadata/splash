--- conflicted
+++ resolved
@@ -1,8 +1,6 @@
 import sys, os, time, tempfile, shutil, socket, fcntl
 from subprocess import Popen, PIPE
 
-<<<<<<< HEAD
-=======
 
 try:
     socket.getaddrinfo('non-existing-host', 80)
@@ -10,7 +8,6 @@
 except socket.gaierror:
     NON_EXISTING_RESOLVABLE = False
 
->>>>>>> b13c9616
 
 def get_testenv():
     env = os.environ.copy()
@@ -95,14 +92,11 @@
 
 
 class MockServer(object):
-<<<<<<< HEAD
-=======
 
     def __init__(self, http_port=None, https_port=None, proxy_port=8990):
         self.http_port = http_port if http_port is not None else _ephemeral_port()
         self.https_port = https_port if https_port is not None else _ephemeral_port()
         self.proxy_port = proxy_port if proxy_port is not None else _ephemeral_port()
->>>>>>> b13c9616
 
     def __enter__(self):
         self.proc = Popen([
@@ -135,28 +129,14 @@
 
     def __init__(self, logfile=None, start_mockserver=True):
         self.logfile = logfile
-<<<<<<< HEAD
-        self.proxy_profiles_path = _path('proxy_profiles')
-        self.js_profiles_path = _path('js_profiles')
-        self.filters_path = _path('filters')
-
-    def __enter__(self):
-        self.mockserver = MockServer()
-        self.mockserver.__enter__()
-        self.splashserver = SplashServer(
-            logfile=self.logfile,
-            proxy_profiles_path=self.proxy_profiles_path,
-            js_profiles_path=self.js_profiles_path,
-            filters_path=self.filters_path,
-        )
-=======
         self.tmp_folder = tempfile.mkdtemp("splash-tests-tmp")
         self.proxy_profiles_path = self._copy_test_folder('proxy_profiles')
         self.js_profiles_path = self._copy_test_folder('js_profiles')
+        self.filters_path = self._copy_test_folder('filters')
         self.start_mockserver = start_mockserver
 
     def _copy_test_folder(self, src, dst=None):
-        src_path = os.path.join(os.path.dirname(__file__), src)
+        src_path = _path(src)
         dst_path = os.path.join(self.tmp_folder, dst or src)
         shutil.copytree(src_path, dst_path)
         return dst_path
@@ -165,9 +145,12 @@
         if self.start_mockserver:
             self.mockserver = MockServer()
             self.mockserver.__enter__()
-        self.splashserver = SplashServer(self.logfile, self.proxy_profiles_path,
-                                         self.js_profiles_path)
->>>>>>> b13c9616
+        self.splashserver = SplashServer(
+            logfile=self.logfile,
+            proxy_profiles_path=self.proxy_profiles_path,
+            js_profiles_path=self.js_profiles_path,
+            filters_path=self.filters_path,
+        )
         self.splashserver.__enter__()
         return self
 
